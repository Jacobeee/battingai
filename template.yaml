--- conflicted
+++ resolved
@@ -89,7 +89,7 @@
     Properties:
       StageName: Prod
       Cors:
-<<<<<<< HEAD
+
         AllowMethods: "GET,POST,OPTIONS"
         AllowHeaders: "Content-Type,X-Amz-Date,Authorization,X-Api-Key,X-Requested-With,Accept"
         AllowOrigin: "https://jacobeee.github.io"
@@ -99,12 +99,7 @@
         - "image/jpeg"
         - "image/png"
         - "video/mp4"
-=======
-        AllowMethods: "'GET,POST,OPTIONS'"
-        AllowHeaders: "'Content-Type,X-Amz-Date,Authorization,X-Api-Key,X-Api-Key,Accept,Origin'"
-        AllowOrigin: "'https://jacobeee.github.io'"
-        AllowCredentials: true
->>>>>>> 68c4b3a5
+
 
   # Lambda function for API endpoint to upload user video
   UploadVideoFunction:
