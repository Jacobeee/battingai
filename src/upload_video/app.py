--- conflicted
+++ resolved
@@ -13,14 +13,10 @@
     # Define CORS headers
     headers = {
         'Access-Control-Allow-Origin': 'https://jacobeee.github.io',
-<<<<<<< HEAD
+
         'Access-Control-Allow-Headers': 'Content-Type,X-Amz-Date,Authorization,X-Api-Key,X-Requested-With,Accept',
         'Access-Control-Allow-Methods': 'GET,POST,OPTIONS'
-=======
-        'Access-Control-Allow-Headers': 'Content-Type,X-Amz-Date,Authorization,X-Api-Key,Accept,Origin',
-        'Access-Control-Allow-Methods': 'GET,POST,OPTIONS',
-        'Access-Control-Allow-Credentials': 'true'
->>>>>>> 68c4b3a5
+
     }
     
     # Handle OPTIONS request (preflight)
